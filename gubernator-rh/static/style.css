--- conflicted
+++ resolved
@@ -25,7 +25,6 @@
   width: auto;
 }
 #header h1 {
-<<<<<<< HEAD
   font-size: 1.5em;
   margin: 0;
   padding: 0 15px;
@@ -34,12 +33,6 @@
 }
 #header h1 > a {
   display: inline-block;
-=======
-  font-size: 1.75em;
-  margin: 0;
-  padding: 0 15px;
-  text-align: center;
->>>>>>> acf8d1c2
 }
 #header > div {
   display: flex;
@@ -47,7 +40,6 @@
   flex-grow: 1;
 }
 #header h1 > span {
-<<<<<<< HEAD
   font-size: .75em;
   display: block;
 }
@@ -55,13 +47,9 @@
   font-size: 16px;
   margin-bottom: 0;
   margin-top: 6px;
-=======
-  font-size: .6em;
-  display: block;
 }
 #header p {
   font-size: 12px;
->>>>>>> acf8d1c2
   text-align: center;
 }
 #header p a {
@@ -70,11 +58,7 @@
 }
 @media(max-width: 769px) {
   #header h1 {
-<<<<<<< HEAD
     font-size: 16px;
-=======
-    font-size: 15px;
->>>>>>> acf8d1c2
     padding: 0 10px;
     text-align: right;
   }
@@ -83,10 +67,7 @@
     word-break: break-word;
   }
   #header p {
-<<<<<<< HEAD
     font-size: 12px;
-=======
->>>>>>> acf8d1c2
     text-align: right;
   }
 }
@@ -225,10 +206,7 @@
 }
 table.pr-dash {
     border-spacing: 0;
-<<<<<<< HEAD
     width: -webkit-fill-available;
-=======
->>>>>>> acf8d1c2
 }
 table.pr-dash tbody tr {
     cursor: pointer;
@@ -319,11 +297,7 @@
 }
 span.build-number {
   display: inline-block;
-<<<<<<< HEAD
   min-width: 30px;
-=======
-  min-width: 45px;
->>>>>>> acf8d1c2
 }
 span.build-timestamp {
   display: inline-block;
