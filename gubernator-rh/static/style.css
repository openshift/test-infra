--- conflicted
+++ resolved
@@ -25,12 +25,6 @@
   width: auto;
 }
 #header h1 {
-<<<<<<< HEAD
-  font-size: 1.75em;
-  margin: 0;
-  padding: 0 15px;
-  text-align: center;
-=======
   font-size: 1.5em;
   margin: 0;
   padding: 0 15px;
@@ -39,7 +33,6 @@
 }
 #header h1 > a {
   display: inline-block;
->>>>>>> 0cb1b4b9
 }
 #header > div {
   display: flex;
@@ -47,13 +40,6 @@
   flex-grow: 1;
 }
 #header h1 > span {
-<<<<<<< HEAD
-  font-size: .6em;
-  display: block;
-}
-#header p {
-  font-size: 12px;
-=======
   font-size: .75em;
   display: block;
 }
@@ -61,7 +47,9 @@
   font-size: 16px;
   margin-bottom: 0;
   margin-top: 6px;
->>>>>>> 0cb1b4b9
+}
+#header p {
+  font-size: 12px;
   text-align: center;
 }
 #header p a {
@@ -70,11 +58,7 @@
 }
 @media(max-width: 769px) {
   #header h1 {
-<<<<<<< HEAD
-    font-size: 15px;
-=======
     font-size: 16px;
->>>>>>> 0cb1b4b9
     padding: 0 10px;
     text-align: right;
   }
@@ -83,10 +67,7 @@
     word-break: break-word;
   }
   #header p {
-<<<<<<< HEAD
-=======
     font-size: 12px;
->>>>>>> 0cb1b4b9
     text-align: right;
   }
 }
@@ -225,10 +206,7 @@
 }
 table.pr-dash {
     border-spacing: 0;
-<<<<<<< HEAD
-=======
     width: -webkit-fill-available;
->>>>>>> 0cb1b4b9
 }
 table.pr-dash tbody tr {
     cursor: pointer;
@@ -319,11 +297,7 @@
 }
 span.build-number {
   display: inline-block;
-<<<<<<< HEAD
-  min-width: 45px;
-=======
   min-width: 30px;
->>>>>>> 0cb1b4b9
 }
 span.build-timestamp {
   display: inline-block;
